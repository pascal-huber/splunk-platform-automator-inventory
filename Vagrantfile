# -*- mode: ruby -*-
#
# This file is part of Splunkenizer
#
###############################################################################
# Copyright 2021 Marco Stadler
#
# Licensed under the Apache License, Version 2.0 (the "License");
# you may not use this file except in compliance with the License.
# You may obtain a copy of the License at
#
#     http://www.apache.org/licenses/LICENSE-2.0
#
# Unless required by applicable law or agreed to in writing, software
# distributed under the License is distributed on an "AS IS" BASIS,
# WITHOUT WARRANTIES OR CONDITIONS OF ANY KIND, either express or implied.
# See the License for the specific language governing permissions and
# limitations under the License.
###############################################################################

# Specify minimum Vagrant version and Vagrant API version
Vagrant.require_version '>= 2.2.7'
VAGRANTFILE_API_VERSION = '2'

require 'yaml'
require 'securerandom'
dir = File.dirname(File.expand_path(__FILE__))
config_dir = File.join(dir,"config")
defaults_dir = File.join(dir,"defaults")
config_file = File.join(config_dir,"splunk_config.yml")
inventory_dir = File.join(dir,"inventory")
hosts_file = File.join(inventory_dir, "hosts")
host_vars_dir = File.join(inventory_dir,"host_vars")
defaults = {}

# Workaround for bug with vagrant 2.2.7
# https://github.com/mitchellh/vagrant-aws/issues/566
class Hash
  def slice(*keep_keys)
    h = {}
    keep_keys.each { |key| h[key] = fetch(key) if has_key?(key) }
    h
  end unless Hash.method_defined?(:slice)
  def except(*less_keys)
    slice(*keys - less_keys)
  end unless Hash.method_defined?(:except)
end

<<<<<<< HEAD
# Default values
defaults = {
  "ansible"=>{
    "verbose"=>"",
    "skip_tags"=>[]
  },
  "virtualbox"=>{
    "box"=>"centos/7",
    "memory"=>512,
    "cpus"=>1,
    "install_vbox_additions"=>false,
    "synced_folder"=>nil
  },
  "aws"=>{
    "access_key_id"=>ENV['AWS_ACCESS_KEY_ID'],
    "secret_access_key"=>ENV['AWS_SECRET_ACCESS_KEY'],
    "region"=>"eu-central-1",
    "instance_type"=>"t2.micro"
  },
  "os"=>{
    "time_zone"=>"Europe/Zurich",
    "packages"=>nil,
    "disable_selinux"=>true
  },
  "splunk_dirs"=>{
    "splunk_baseconfig_dir"=>"../Software",
    "splunk_software_dir"=>"../Software",
    "splunk_auth_dir"=>"../auth",
  },
  "splunk_defaults"=>{
    "splunk_env_name"=>"splk",
    "splunk_version"=>"latest",
    "splunk_admin_password"=>"splunklab",
    "splunk_outputs"=>"all",
    "splunk_search_peers"=>"all",
    "splunk_secret_share"=>{
      "splunk"=>false,
      "splunkforwarder"=>false,
      "equal"=>false
    },
    "splunk_volume_defaults"=>{
      "homePath"=>"primary",
      "coldPath"=>"primary"
    },
    "splunk_indexer_volumes"=>{
      "primary"=>nil
    },
    "splunk_ssl"=>{
      "web"=>{
        "enable"=>false,
        "own_certs"=>false
      },
      "inputs"=>{
        "enable"=>false,
        "own_certs"=>false
      },
      "outputs"=>{
        "enable"=>false,
        "own_certs"=>false
      }
    }
  },
  "splunk_systemd"=>{
    "splunk_systemd_services"=>{
      "splunk"=>{
        "Service"=>{
#          "ExecStart"=>"{{splunk_home}}/bin/splunk _internal_launch_under_systemd --accept-license --answer-yes --no-prompt",
          "LimitCORE"=>0,
          "LimitFSIZE"=>"infinity",
          "LimitDATA"=>"infinity",
          "LimitNPROC"=>20480,
          "LimitNOFILE"=>65536,
          "KillMode"=>"mixed",
          "KillSignal"=>"SIGINT",
          "TimeoutStopSec"=>"10min"
        }
      },
#      "splunkforwarder"=>{
#        "Service"=>{
#          "ExecStart"=>"{{splunk_home}}/bin/splunk _internal_launch_under_systemd --accept-license --answer-yes --no-prompt"
#        }
#      }
    }
  },
  "splunk_apps"=>{
    "splunk_save_baseconfig_apps_dir"=>"apps",
    "splunk_save_baseconfig_apps"=>false,
    "splunk_save_serverclass"=>false,
    "splunk_apps_dir"=>"../app_repo"
  }
}

# Default ssl settings
defaults_splunk_ssl = {
  "web"=>{
    "config"=>{
      "enableSplunkWebSSL"=>true,
      "privKeyPath"=>"etc/auth/{{splunk_env_name}}/privkey.web.key",
      "serverCert"=>"etc/auth/{{splunk_env_name}}/cacert.web.pem"
    }
  },
  "inputs"=>{
    "config"=>{
      "rootCA"=>"$SPLUNK_HOME/etc/auth/cacert.pem",
      "serverCert"=>"$SPLUNK_HOME/etc/auth/server.pem",
      "sslPassword"=>"password"
    }
  },
  "outputs"=>{
    "config"=>{
      "sslRootCAPath"=>"$SPLUNK_HOME/etc/auth/cacert.pem",
      "sslCertPath"=>"$SPLUNK_HOME/etc/auth/server.pem",
      "sslPassword"=>"password"
    }
  }
}

=======
>>>>>>> 59cd0797
# Check for Ansible binary
system("type ansible > /dev/null 2>&1")
if $?.exitstatus != 0
  print "ERROR: Cannot find ansible binary\n"
  exit 2
end

if !File.file?("Vagrantfile")
  print "ERROR: Run the command from the top directory, where 'Vagrantfile' is located!\n"
  exit 2
end

# Create some dirs if needed
[config_dir, inventory_dir].each do |dir|
  if !File.directory?(dir)
    FileUtils.mkdir_p(dir)
  end
end
# Create empty file, if not there
if !File.file?(hosts_file)
  File.open(hosts_file, "w") do |f|
    f.write("")
  end
end

if !File.file?(config_file)
  print "ERROR: Please copy a config file from the examples dir to #{config_file} to continue\n"
  exit 2
end

# Read YAML file with instance information (box, CPU, RAM, IP addresses)
# Edit the config file to change VM and environment configuration details
settings = YAML.load_file(config_file)

# Create splunk_apps variables
splunk_apps = YAML.load_file(File.join(defaults_dir,"splunk_apps.yml"))
defaults['splunk_apps'] = splunk_apps['splunk_apps']
splunk_apps = defaults['splunk_apps'].dup
if !settings['splunk_apps'].nil?
  splunk_apps = splunk_apps.merge(settings['splunk_apps'])
end

# Check for virtualization provider
if !settings.has_key?("virtualbox") and !settings.has_key?("aws")
    print "ERROR: No virtualization provider defined in #{config_file} \n\n"
    print "Supported types are virtualbox or aws\n"
    exit 2
end

stanza_merge_list = ['os']
if settings.has_key?("virtualbox")
  provider = "virtualbox"
  virtualbox = YAML.load_file(File.join(defaults_dir, "virtualbox.yml"))
  defaults['virtualbox'] = virtualbox['virtualbox']
  stanza_merge_list.append(provider)
  if !Vagrant.has_plugin?("vagrant-vbguest")
    print "ERROR: Plugin for virtualbox provider is missing, install with 'vagrant plugin install vagrant-vbguest'.\n"
    exit 2
  end
  # Create inventory/host_vars directory
  if !File.directory?(host_vars_dir)
    FileUtils.mkdir_p(host_vars_dir)
  end
elsif settings.has_key?("aws")
  provider = "aws"
  aws = YAML.load_file(File.join(defaults_dir,"aws.yml"))
  defaults['aws'] = aws['aws']
  stanza_merge_list.append(provider)
  # Read access keys from environment variable, if not spcified in settings
  if !defaults['aws'].has_key?("access_key_id")
    defaults['aws']['access_key_id'] = ENV['AWS_ACCESS_KEY_ID']
  end
  if !defaults['aws'].has_key?("secret_access_key")
    defaults['aws']['secret_access_key'] = ENV['AWS_SECRET_ACCESS_KEY']
  end
  if !Vagrant.has_plugin?("vagrant-aws")
    print "ERROR: Plugin for AWS provider missing, install with 'vagrant plugin install vagrant-aws'.\n"
    exit 2
  end
  if !settings['general'].nil? and settings['general'].has_key?("start_ip")
    print "WARN: Ignoring general.start_ip setting for AWS provider.\n"
    print "INFO: You can remove this setting from the config file.\n"
    settings['general'].delete("start_ip")
  end
end

# Create ansible inventory from the config file
special_host_vars = {}
network = {}
defaults['os'] = {}
aws_merged = {}

# Deal with the aws_ec2 file
if provider == "aws"
  if settings['aws'].nil?
    settings['aws'] = {}
  end
  aws_merged = defaults['aws'].merge(settings['aws'])
  splunkenizerID = "undef"
  aws_ec2 = false
  if File.file?(File.join(config_dir, "aws_ec2.yml"))
    aws_ec2 = YAML.load_file(File.join(config_dir, "aws_ec2.yml"))
  end
  if aws_ec2 == false
    aws_ec2 = {}
  end
  if aws_ec2.has_key?("filters")
    if aws_ec2['filters'].has_key?("tag:SplunkEnvID")
      splunkenizerID = aws_ec2['filters']['tag:SplunkEnvID']
    end
  else
    aws_ec2['filters'] = {}
  end
  if splunkenizerID == "undef"
    splunkenizerID = SecureRandom.uuid
  else
    aws_ec2['filters']['tag:SplunkEnvID'] = splunkenizerID
  end
  aws_ec2['plugin'] = 'aws_ec2'
  aws_ec2['regions'] = [].append(aws_merged['region'])
  aws_ec2['filters']['tag:SplunkEnvID'] = splunkenizerID
  aws_ec2['hostnames'] = [].append("tag:SplunkHostname")
  aws_ec2['compose'] = {}.update('ansible_host'=>'public_dns_name')
  aws_ec2['compose']['ip_addr'] = 'private_ip_address'
  aws_ec2['compose']['ansible_user'] = "ansible_user|default('#{aws_merged['ssh_username']}')"
  aws_ec2['compose']['ansible_ssh_private_key_file'] = "ansible_ssh_private_key_file|default('#{aws_merged['ssh_private_key_path']}')"
  File.open(File.join(config_dir,"aws_ec2.yml"), "w") do |f|
    f.write(aws_ec2.to_yaml)
  end
end

# Create inventory host groups
settings['splunk_hosts'].each do |splunk_host|
  var_obj = defaults.dup
  stanza_merge_list.each do |config_group|
    if !settings[config_group].nil?
      var_obj[config_group] = var_obj[config_group].merge(settings[config_group])
    end
    if !splunk_host[config_group].nil?
      var_obj[config_group] = var_obj[config_group].merge(splunk_host[config_group])
    end
  end
  special_host_vars[splunk_host['name']] = var_obj.dup
  if provider == "aws"
    aws_tags = {}
    aws_tags['Name'] = splunk_host['name']
    aws_tags['SplunkHostname'] = splunk_host['name']
    aws_tags['SplunkEnvID'] = splunkenizerID
    special_host_vars[splunk_host['name']]['aws']['tags'] = aws_tags
  end
end

# If dynamic IPs are used, calculate the start number
if provider == "virtualbox"
  if !settings['virtualbox'].nil? and !settings['virtualbox']['start_ip'].nil?
    start_ip = settings['virtualbox']['start_ip']
  else
    start_ip = virtualbox['virtualbox']['start_ip']
  end
  ip_array = start_ip.split(".")
  base_ip = ip_array[0..2].join(".")
  start_num = ip_array[3].to_i
end

# Create inventory host vars
host_vars = {}
splunk_host_list = []
settings['splunk_hosts'].each do |splunk_host|
  per_host_vars = {}
  ['ip_addr', 'site', 'cname'].each do |var|
    if !start_ip.nil?
      # Keep the ip, if defined
      if provider == "virtualbox"
        if splunk_host['ip_addr'].nil?
          splunk_host['ip_addr'] = base_ip+"."+start_num.to_s
        end
      end
    end
    if splunk_host[var]
      var_obj = {}
      var_obj[var] = splunk_host[var]
      per_host_vars=per_host_vars.merge(var_obj)
    end
  end
  host_vars[splunk_host['name']] = per_host_vars
  if start_num
    start_num += 1
  end
  hosts_entry = {}
  hosts_entry['name'] = splunk_host['name']
  if provider == "virtualbox"
    hosts_entry['ip_addr'] = splunk_host['ip_addr']
  end
  if !splunk_host['ip_addr'].nil?
    network[splunk_host['name']] = { 'ip_addr' => splunk_host['ip_addr'] }
  else
    network[splunk_host['name']] = { 'ip_addr' => "undef" }
  end
  splunk_host_list.push(hosts_entry)
end

# Create and configure the specified systems
Vagrant.configure(VAGRANTFILE_API_VERSION) do |config|

  # Loop through YAML file and set per-VM information
  settings['splunk_hosts'].each do |server|
    config.vm.define server['name'] do |srv|
      # Setting hostname
      srv.vm.hostname = server['name']

      if provider == "virtualbox"
        # Box image to use
        srv.vm.box = special_host_vars[server['name']]['virtualbox']['box']
        # Define synced folders
        if !special_host_vars[server['name']]['virtualbox']['synced_folder'].nil? and special_host_vars[server['name']]['virtualbox']['synced_folder'].length > 0
          if config.vbguest.no_install == true
            print "ERROR: 'install_vbox_additions' must be set to 'true' to enable synced folders!\n"
            exit 2
          end
          special_host_vars[server['name']]['virtualbox']['synced_folder'].each do |folder|
            srv.vm.synced_folder "#{folder['source']}", "#{folder['target']}"
          end
        end

      elsif provider == "aws"
        # Use dummy AWS box
        srv.vm.box = 'aws-dummy'
      end

      # Don't check for box updates
      #srv.vm.box_check_update = false

      # Splunk need some time to shutdown
      srv.vm.boot_timeout = 600
      srv.vm.graceful_halt_timeout = 600

      # Install vbguest additions
      if Vagrant.has_plugin?("vagrant-vbguest")
        config.vbguest.no_install = true
      end
      if provider == "virtualbox" and special_host_vars[server['name']]['virtualbox']['install_vbox_additions'] == true
        if !Vagrant.has_plugin?("vagrant-vbguest")
          print "ERROR: Plugin vagrant-vbguest missing, install with 'vagrant plugin install vagrant-vbguest'.\n"
          exit 2
        end
        config.vbguest.no_install = false

# Will enable this later again, but needs a propre check
#        # Use Caching for package deployments
#        if Vagrant.has_plugin?("vagrant-cachier")
#          config.cache.scope = :box
#        end
      end

      # Disable default shared folder
      srv.vm.synced_folder '.', '/vagrant', disabled: true

      if provider == "virtualbox"
        srv.vm.network :private_network, ip: server['ip_addr']
      end

# If we need a second disk for testing
#      dataDisk1 = srv.vm.hostname+'dataDisk1.vdi'

      # Set per-server VirtualBox provider configuration/overrides
      if provider == "virtualbox"
        srv.vm.provider :virtualbox do |vb, override|
          #override.vm.box = server['box']['vb']
          vb.memory = special_host_vars[server['name']]['virtualbox']['memory']
          vb.cpus = special_host_vars[server['name']]['virtualbox']['cpus']

# If we need a second disk for testing
#
#        if not File.exists?(dataDisk1)
#          vb.customize ['createmedium', '--filename', dataDisk1, '--variant', 'Standard', '--size', 10 * 1024]
#        end
#        vb.customize ['storageattach', :id, '--storagectl', 'IDE', '--port', 1, '--device', 0, '--type', 'hdd', '--medium', dataDisk1]
        end
      elsif provider == "aws"

        # Add all config attributes to the AWS config class
        srv.vm.provider :aws do |aws, override|
          special_host_vars[server['name']]['aws'].each do |k,v|
            next if k == "ssh_username" or k == "ssh_private_key_path"
            aws.send("#{k}=", v)
          end

          # Specify username and private key path
          override.ssh.username = special_host_vars[server['name']]['aws']['ssh_username']
          override.ssh.private_key_path = special_host_vars[server['name']]['aws']['ssh_private_key_path']
        end
      end

      # Create host_vars dir for this host with ssh infos
      if provider == "virtualbox"
        srv.trigger.after :up do |trigger|
          trigger.info = "Update local Ansible inventory"
          trigger.ruby do |env,machine|
            network_info = {}
            network_info['ip_addr'] = network[machine.name.to_s]['ip_addr']
            network_info['ansible_host'] = network[machine.name.to_s]['ip_addr']
            network_info['ansible_port'] = 22
            network_info['ansible_user'] = machine.ssh_info[:username]
            if machine.communicate.ready?
              # Check for Windows guest
              if (machine.communicate.test("test -d $Env:SystemRoot"))
                network_info['ansible_port'] = 5985
                network_info['ansible_password'] = "vagrant"
                network_info['ansible_connection'] = "winrm"
              else
                network_info['ansible_ssh_private_key_file'] = machine.ssh_info[:private_key_path].first
              end
            end
            if File.file?(hosts_file)
              hosts = File.readlines(hosts_file, chomp: true)
            else
              hosts = []
            end
            hosts.append(machine.name.to_s)
            File.open(hosts_file, "w") do |f|
              f.write(hosts.join("\n"))
            end
            FileUtils.mkdir_p(File.join(host_vars_dir, machine.name.to_s))
            File.open(File.join(host_vars_dir, machine.name.to_s,"network_info.yml"), "w") do |f|
              f.write(network_info.to_yaml)
            end
          end
        end
      end

      # Remove host_vars dir for this host
      destroy_trigger = []
      srv.trigger.after :destroy do |trigger|
        if File.directory?(File.join(host_vars_dir, server['name']))
          # Remove host_vars dir for this host
          destroy_trigger.push(File.join(host_vars_dir, server['name']))
        end
        if File.directory?(File.join(splunk_apps['splunk_save_baseconfig_apps_dir'],server['name']))
          # Remove apps dir for this host
          destroy_trigger.push(File.join(splunk_apps['splunk_save_baseconfig_apps_dir'],server['name']))
        end
        if destroy_trigger.length > 0
          trigger.info = "Update local Ansible inventory"
          trigger.ruby do |env,machine|
            FileUtils.rm_rf(destroy_trigger.join(' '))
            hosts_file = File.join(inventory_dir, "hosts")
            if File.file?(hosts_file)
              hosts = File.readlines(hosts_file, chomp: true)
            else
              hosts = []
            end
            hosts.each do |host_entry|
              if host_entry =~ /^#{machine.name.to_s}/
                hosts -= [host_entry]
              end
            end
            File.open(hosts_file, "w") do |f|
              f.write(hosts.join("\n"))
            end
          end
        end
      end

      # Allow remote commands, for example workaround for missing python in ubuntu/xenial64
      # Use this command to install python: 'which python || sudo apt-get -y install python'
      if special_host_vars[server['name']]['os'].has_key?("remote_command")
        srv.vm.provision "shell", inline: "#{special_host_vars[server['name']]['os']['remote_command']}"
      end

      #print "Special host vars:\n"
      #puts special_host_vars
    end
  end
end<|MERGE_RESOLUTION|>--- conflicted
+++ resolved
@@ -46,126 +46,6 @@
   end unless Hash.method_defined?(:except)
 end
 
-<<<<<<< HEAD
-# Default values
-defaults = {
-  "ansible"=>{
-    "verbose"=>"",
-    "skip_tags"=>[]
-  },
-  "virtualbox"=>{
-    "box"=>"centos/7",
-    "memory"=>512,
-    "cpus"=>1,
-    "install_vbox_additions"=>false,
-    "synced_folder"=>nil
-  },
-  "aws"=>{
-    "access_key_id"=>ENV['AWS_ACCESS_KEY_ID'],
-    "secret_access_key"=>ENV['AWS_SECRET_ACCESS_KEY'],
-    "region"=>"eu-central-1",
-    "instance_type"=>"t2.micro"
-  },
-  "os"=>{
-    "time_zone"=>"Europe/Zurich",
-    "packages"=>nil,
-    "disable_selinux"=>true
-  },
-  "splunk_dirs"=>{
-    "splunk_baseconfig_dir"=>"../Software",
-    "splunk_software_dir"=>"../Software",
-    "splunk_auth_dir"=>"../auth",
-  },
-  "splunk_defaults"=>{
-    "splunk_env_name"=>"splk",
-    "splunk_version"=>"latest",
-    "splunk_admin_password"=>"splunklab",
-    "splunk_outputs"=>"all",
-    "splunk_search_peers"=>"all",
-    "splunk_secret_share"=>{
-      "splunk"=>false,
-      "splunkforwarder"=>false,
-      "equal"=>false
-    },
-    "splunk_volume_defaults"=>{
-      "homePath"=>"primary",
-      "coldPath"=>"primary"
-    },
-    "splunk_indexer_volumes"=>{
-      "primary"=>nil
-    },
-    "splunk_ssl"=>{
-      "web"=>{
-        "enable"=>false,
-        "own_certs"=>false
-      },
-      "inputs"=>{
-        "enable"=>false,
-        "own_certs"=>false
-      },
-      "outputs"=>{
-        "enable"=>false,
-        "own_certs"=>false
-      }
-    }
-  },
-  "splunk_systemd"=>{
-    "splunk_systemd_services"=>{
-      "splunk"=>{
-        "Service"=>{
-#          "ExecStart"=>"{{splunk_home}}/bin/splunk _internal_launch_under_systemd --accept-license --answer-yes --no-prompt",
-          "LimitCORE"=>0,
-          "LimitFSIZE"=>"infinity",
-          "LimitDATA"=>"infinity",
-          "LimitNPROC"=>20480,
-          "LimitNOFILE"=>65536,
-          "KillMode"=>"mixed",
-          "KillSignal"=>"SIGINT",
-          "TimeoutStopSec"=>"10min"
-        }
-      },
-#      "splunkforwarder"=>{
-#        "Service"=>{
-#          "ExecStart"=>"{{splunk_home}}/bin/splunk _internal_launch_under_systemd --accept-license --answer-yes --no-prompt"
-#        }
-#      }
-    }
-  },
-  "splunk_apps"=>{
-    "splunk_save_baseconfig_apps_dir"=>"apps",
-    "splunk_save_baseconfig_apps"=>false,
-    "splunk_save_serverclass"=>false,
-    "splunk_apps_dir"=>"../app_repo"
-  }
-}
-
-# Default ssl settings
-defaults_splunk_ssl = {
-  "web"=>{
-    "config"=>{
-      "enableSplunkWebSSL"=>true,
-      "privKeyPath"=>"etc/auth/{{splunk_env_name}}/privkey.web.key",
-      "serverCert"=>"etc/auth/{{splunk_env_name}}/cacert.web.pem"
-    }
-  },
-  "inputs"=>{
-    "config"=>{
-      "rootCA"=>"$SPLUNK_HOME/etc/auth/cacert.pem",
-      "serverCert"=>"$SPLUNK_HOME/etc/auth/server.pem",
-      "sslPassword"=>"password"
-    }
-  },
-  "outputs"=>{
-    "config"=>{
-      "sslRootCAPath"=>"$SPLUNK_HOME/etc/auth/cacert.pem",
-      "sslCertPath"=>"$SPLUNK_HOME/etc/auth/server.pem",
-      "sslPassword"=>"password"
-    }
-  }
-}
-
-=======
->>>>>>> 59cd0797
 # Check for Ansible binary
 system("type ansible > /dev/null 2>&1")
 if $?.exitstatus != 0
